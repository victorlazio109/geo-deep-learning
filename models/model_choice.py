import logging
from pathlib import Path
from typing import Sequence

import numpy as np
import logging
import torch
import torch.nn as nn
import segmentation_models_pytorch as smp
import torchvision.models as models
###############################
from utils.layersmodules import LayersEnsemble
###############################
from tqdm import tqdm
from utils.optimizer import create_optimizer
from losses import MultiClassCriterion
import torch.optim as optim
from models import TernausNet, unet, checkpointed_unet, inception, coordconv
from utils.utils import load_from_checkpoint, get_device_ids, get_key_def

logging.getLogger(__name__)

lm_smp = {
    'pan_pretrained': {
        'fct': smp.PAN, 'params': {
            'encoder_name': 'se_resnext101_32x4d',
        }},
    'unet_pretrained': {
        'fct': smp.Unet, 'params': {
            'encoder_name': 'resnext50_32x4d',
            'encoder_depth': 5,
        }},
    'fpn_pretrained': {
        'fct': smp.FPN, 'params': {
            'encoder_name': 'resnext50_32x4d',
        }},
    'pspnet_pretrained': {
        'fct': smp.PSPNet, 'params': {
            'encoder_name': "resnext50_32x4d",
        }},
    'deeplabv3+_pretrained': {
        'fct': smp.DeepLabV3Plus, 'params': {
            'encoder_name': 'resnext50_32x4d',
        }},
    'spacenet_unet_efficientnetb5_pretrained': {
        'fct': smp.Unet, 'params': {
            'encoder_name': "efficientnet-b5",
        }},
    'spacenet_unet_senet152_pretrained': {
        'fct': smp.Unet, 'params': {
            'encoder_name': 'senet154',
        }},
    'spacenet_unet_baseline_pretrained': {
        # In the article of SpaceNet, the baseline is originaly pretrained on 'SN6 PS-RGB Imagery'.
        'fct': smp.Unet, 'params': {
            'encoder_name': 'vgg11',
        }},
}
try:
    lm_smp['manet_pretrained'] = {
        # https://ieeexplore.ieee.org/abstract/document/9201310
        'fct': smp.MAnet, 'params': {
            'encoder_name': 'resnext50_32x4d'}}
except AttributeError:
    logging.exception("Couldn't load MAnet from segmentation models pytorch package. Check installed version")


def load_checkpoint(filename):
    ''' Loads checkpoint from provided path
    :param filename: path to checkpoint as .pth.tar or .pth
    :return: (dict) checkpoint ready to be loaded into model instance
    '''
    try:
        logging.info(f"=> loading model '{filename}'\n")
        # For loading external models with different structure in state dict. May cause problems when trying to load optimizer
        checkpoint = torch.load(filename, map_location='cpu')
        if 'model' not in checkpoint.keys():
            temp_checkpoint = {}
            temp_checkpoint['model'] = {k: v for k, v in checkpoint.items()}    # Place entire state_dict inside 'model' key
            del checkpoint
            checkpoint = temp_checkpoint
        return checkpoint
    except FileNotFoundError:
        raise FileNotFoundError(f"=> No model found at '{filename}'")


def verify_weights(num_classes, weights):
    """Verifies that the number of weights equals the number of classes if any are given
    Args:
        num_classes: number of classes defined in the configuration file
        weights: weights defined in the configuration file
    """
    if num_classes == 1 and len(weights) == 2:
        logging.warning("got two class weights for single class defined in configuration file; will assume index 0 = background")
    elif num_classes != len(weights):
        raise ValueError('The number of class weights in the configuration file is different than the number of classes')


def set_hyperparameters(params,
                        num_classes,
                        model,
                        checkpoint,
                        dontcare_val,
                        loss_fn,
                        optimizer,
                        class_weights=None,
                        inference: str = ''):
    """
    Function to set hyperparameters based on values provided in yaml config file.
    If none provided, default functions values may be used.
    :param params: (dict) Parameters found in the yaml config file
    :param num_classes: (int) number of classes for current task
    :param model: initialized model
    :param checkpoint: (dict) state dict as loaded by model_choice.py
    :param dontcare_val: value in label to ignore during loss calculation
    :param loss_fn: loss function
    :param optimizer: optimizer function
    :param class_weights: class weights for loss function
    :param inference: (str) path to inference checkpoint (used in load_from_checkpoint())
    :return: model, criterion, optimizer, lr_scheduler, num_gpus
    """
    # set mandatory hyperparameters values with those in config file if they exist
    lr = get_key_def('learning_rate', params['training'], None)
    weight_decay = get_key_def('weight_decay', params['training'], None)
    step_size = get_key_def('step_size', params['training'], None)
    gamma = get_key_def('gamma', params['training'], None)

    class_weights = torch.tensor(class_weights) if class_weights else None

    # Loss function
    criterion = MultiClassCriterion(loss_type=loss_fn,
                                    ignore_index=dontcare_val,
                                    weight=class_weights)

    # Optimizer
    opt_fn = optimizer
    optimizer = create_optimizer(params=model.parameters(), mode=opt_fn, base_lr=lr, weight_decay=weight_decay)
    lr_scheduler = optim.lr_scheduler.StepLR(optimizer=optimizer, step_size=step_size, gamma=gamma)

    if checkpoint:
        tqdm.write(f'Loading checkpoint...')
        model, optimizer = load_from_checkpoint(checkpoint, model, optimizer=optimizer, inference=inference)

    return model, criterion, optimizer, lr_scheduler


def net(model_name: str,
        num_bands: int,
        num_channels: int,
        dontcare_val: int,
        num_devices: int,
        train_state_dict_path: str = None,
        pretrained: bool = True,
        dropout_prob: float = False,
        loss_fn: str = None,
        optimizer: str = None,
        class_weights: Sequence = None,
        net_params=None,
        conc_point: str = None,
        coordconv_params=None,
        inference_state_dict: str = None):
    """Define the neural net"""
    msg = f'Number of bands specified incompatible with this model. Requires 3 band data.'
    pretrained = False if train_state_dict_path or inference_state_dict else pretrained
    dropout = True if dropout_prob else False

    if model_name == 'unetsmall':
        model = unet.UNetSmall(num_channels, num_bands, dropout, dropout_prob)
    elif model_name == 'unet':
        model = unet.UNet(num_channels, num_bands, dropout, dropout_prob)
    elif model_name == 'ternausnet':
        if not num_bands == 3:
            raise NotImplementedError(msg)
        model = TernausNet.ternausnet(num_channels)
    elif model_name == 'checkpointed_unet':
        model = checkpointed_unet.UNetSmall(num_channels, num_bands, dropout, dropout_prob)
    elif model_name == 'inception':
        model = inception.Inception3(num_channels, num_bands)
    elif model_name == 'fcn_resnet101':
        if not num_bands == 3:
            raise NotImplementedError(msg)
        model = models.segmentation.fcn_resnet101(pretrained=False, progress=True, num_classes=num_channels,
                                                  aux_loss=None)
    elif model_name == 'deeplabv3_resnet101':
        if not (num_bands == 3 or num_bands == 4):
            raise NotImplementedError(msg)
        if num_bands == 3:
            model = models.segmentation.deeplabv3_resnet101(pretrained=pretrained, progress=True)
            classifier = list(model.classifier.children())
            model.classifier = nn.Sequential(*classifier[:-1])
            model.classifier.add_module('4', nn.Conv2d(classifier[-1].in_channels, num_channels, kernel_size=(1, 1)))
        elif num_bands == 4:

            model = models.segmentation.deeplabv3_resnet101(pretrained=pretrained, progress=True)

            if conc_point == 'baseline':
                logging.info('Testing with 4 bands, concatenating at {}.'.format(conc_point))
                conv1 = model.backbone._modules['conv1'].weight.detach().numpy()
                depth = np.expand_dims(conv1[:, 1, ...], axis=1)  # reuse green weights for infrared.
                conv1 = np.append(conv1, depth, axis=1)
                conv1 = torch.from_numpy(conv1).float()
                model.backbone._modules['conv1'].weight = nn.Parameter(conv1, requires_grad=True)
                classifier = list(model.classifier.children())
                model.classifier = nn.Sequential(*classifier[:-1])
                model.classifier.add_module(
                    '4', nn.Conv2d(classifier[-1].in_channels, num_channels, kernel_size=(1, 1))
                )
            else:
                classifier = list(model.classifier.children())
                model.classifier = nn.Sequential(*classifier[:-1])
                model.classifier.add_module(
                        '4', nn.Conv2d(classifier[-1].in_channels, num_channels, kernel_size=(1, 1))
                )
                ###################
                # conv1 = model.backbone._modules['conv1'].weight.detach().numpy()
                # depth = np.random.uniform(low=-1, high=1, size=(64, 1, 7, 7))
                # conv1 = np.append(conv1, depth, axis=1)
                # conv1 = torch.from_numpy(conv1).float()
                # model.backbone._modules['conv1'].weight = nn.Parameter(conv1, requires_grad=True)
                ###################
                conc_point = 'conv1' if not conc_point else conc_point
                model = LayersEnsemble(model, conc_point=conc_point)

        logging.info(f'Finetuning pretrained deeplabv3 with {num_bands} input channels (imagery bands). '
                     f'Concatenation point: "{conc_point}"')

    elif model_name in lm_smp.keys():
        lsmp = lm_smp[model_name]
        # TODO: add possibility of our own weights
        lsmp['params']['encoder_weights'] = "imagenet" if 'pretrained' in model_name.split("_") else None
        lsmp['params']['in_channels'] = num_bands
        lsmp['params']['classes'] = num_channels
        lsmp['params']['activation'] = None

        model = lsmp['fct'](**lsmp['params'])


    else:
        raise ValueError(f'The model name {model_name} in the config.yaml is not defined.')

    coordconv_convert = get_key_def('coordconv_convert', coordconv_params, False)
    if coordconv_convert:
        centered = get_key_def('coordconv_centered', coordconv_params, True)
        normalized = get_key_def('coordconv_normalized', coordconv_params, True)
        noise = get_key_def('coordconv_noise', coordconv_params, None)
        radius_channel = get_key_def('coordconv_radius_channel', coordconv_params, False)
        scale = get_key_def('coordconv_scale', coordconv_params, 1.0)
        # note: this operation will not attempt to preserve already-loaded model parameters!
        model = coordconv.swap_coordconv_layers(model, centered=centered, normalized=normalized, noise=noise,
                                                radius_channel=radius_channel, scale=scale)

<<<<<<< HEAD
    if inference:
        state_dict_path = net_params['inference']['state_dict_path']
=======
    if inference_state_dict:
        state_dict_path = inference_state_dict
>>>>>>> 2dca8883
        checkpoint = load_checkpoint(state_dict_path)

        return model, checkpoint, model_name

    else:

        if train_state_dict_path is not None:
            checkpoint = load_checkpoint(train_state_dict_path)
        else:
            checkpoint = None
        # list of GPU devices that are available and unused. If no GPUs, returns empty list
        gpu_devices_dict = get_device_ids(num_devices)
        num_devices = len(gpu_devices_dict.keys())
        device = torch.device(f'cuda:{list(gpu_devices_dict.keys())[0]}' if gpu_devices_dict else 'cpu')
        logging.info(f"Number of cuda devices requested: {num_devices}. "
                     f"Cuda devices available: {list(gpu_devices_dict.keys())}\n")
        if num_devices == 1:
            logging.info(f"Using Cuda device 'cuda:0'")
        elif num_devices > 1:
            logging.info(f"Using data parallel on devices: {list(gpu_devices_dict.keys())[1:]}. "
                         f"Main device: 'cuda:0'")
            try:  # For HPC when device 0 not available. Error: Invalid device id (in torch/cuda/__init__.py).
                # DataParallel adds prefix 'module.' to state_dict keys
                model = nn.DataParallel(model, device_ids=list(gpu_devices_dict.keys()))
            except AssertionError:
                logging.warning(f"Unable to use devices {gpu_devices_dict}. "
                                f"Trying devices {list(range(len(gpu_devices_dict.keys())))}")
                device = torch.device(f'cuda:0')
                model = nn.DataParallel(model, device_ids=list(range(len(gpu_devices_dict.keys()))))
        else:
            logging.warning(f"No Cuda device available. This process will only run on CPU\n")
        logging.info(f'Setting model, criterion, optimizer and learning rate scheduler...\n')
        try:  # For HPC when device 0 not available. Error: Cuda invalid device ordinal.
            model.to(device)
        except AssertionError:
            logging.exception(f"Unable to use device. Trying device 0...\n")
            device = torch.device(f'cuda:0' if gpu_devices_dict else 'cpu')
            model.to(device)

        model, criterion, optimizer, lr_scheduler = set_hyperparameters(params=net_params,
                                                                        num_classes=num_channels,
                                                                        model=model,
                                                                        checkpoint=checkpoint,
                                                                        dontcare_val=dontcare_val,
                                                                        loss_fn=loss_fn,
                                                                        optimizer=optimizer,
                                                                        class_weights=class_weights,
                                                                        inference=inference_state_dict)
        criterion = criterion.to(device)

        return model, model_name, criterion, optimizer, lr_scheduler<|MERGE_RESOLUTION|>--- conflicted
+++ resolved
@@ -91,7 +91,8 @@
         weights: weights defined in the configuration file
     """
     if num_classes == 1 and len(weights) == 2:
-        logging.warning("got two class weights for single class defined in configuration file; will assume index 0 = background")
+        logging.warning(
+            "got two class weights for single class defined in configuration file; will assume index 0 = background")
     elif num_classes != len(weights):
         raise ValueError('The number of class weights in the configuration file is different than the number of classes')
 
@@ -249,13 +250,8 @@
         model = coordconv.swap_coordconv_layers(model, centered=centered, normalized=normalized, noise=noise,
                                                 radius_channel=radius_channel, scale=scale)
 
-<<<<<<< HEAD
-    if inference:
-        state_dict_path = net_params['inference']['state_dict_path']
-=======
     if inference_state_dict:
         state_dict_path = inference_state_dict
->>>>>>> 2dca8883
         checkpoint = load_checkpoint(state_dict_path)
 
         return model, checkpoint, model_name
@@ -292,7 +288,7 @@
             model.to(device)
         except AssertionError:
             logging.exception(f"Unable to use device. Trying device 0...\n")
-            device = torch.device(f'cuda:0' if gpu_devices_dict else 'cpu')
+            device = torch.device(f'cuda' if gpu_devices_dict else 'cpu')
             model.to(device)
 
         model, criterion, optimizer, lr_scheduler = set_hyperparameters(params=net_params,
